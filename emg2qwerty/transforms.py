--- conflicted
+++ resolved
@@ -573,19 +573,6 @@
     local_warp_scale: float = 0.01
     
     def __call__(self, tensor: torch.Tensor) -> torch.Tensor:
-<<<<<<< HEAD
-        # Create a time warping function and apply to tensor
-        warp_factor = np.random.uniform(1 - self.max_warp, 1 + self.max_warp)
-        time_axis = np.arange(tensor.shape[0])
-        warped_time_axis = np.interp(time_axis, time_axis * warp_factor, time_axis)
-        
-        # Apply interpolation for each channel separately
-        warped_tensor = np.zeros_like(tensor.numpy())
-        for i in range(tensor.shape[1]):
-            warped_tensor[:, i] = np.interp(warped_time_axis, time_axis, tensor[:, i].numpy())
-        
-        return torch.tensor(warped_tensor)
-=======
         # Save original device and dtype
         device = tensor.device
         dtype = tensor.dtype
@@ -631,7 +618,6 @@
         # Convert back to tensor
         return torch.from_numpy(warped).to(device=device, dtype=dtype)
 
->>>>>>> 7ca66beb
 
 @dataclass
 class RandomDropout:
